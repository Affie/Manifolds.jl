"""
    SemidirectProductOperation(action::AbstractGroupAction)

Group operation of a semidirect product group. The operation consists of the operation
`opN` on a normal subgroup `N`, the operation `opH` on a subgroup `H`, and an automorphism
`action` of elements of `H` on `N`. Only the action is stored.
"""
struct SemidirectProductOperation{A<:AbstractGroupAction} <: AbstractGroupOperation
    action::A
end

function show(io::IO, op::SemidirectProductOperation)
    print(io, "SemidirectProductOperation($(op.action))")
end

const SemidirectProductGroup{N,H,A} =
    GroupManifold{ProductManifold{Tuple{N,H}},SemidirectProductOperation{A}}

@doc raw"""
    SemidirectProductGroup(N::GroupManifold, H::GroupManifold, A::AbstractGroupAction)

A group that is the semidirect product of a normal group $\mathcal{N}$ and a subgroup
$\mathcal{H}$, written $\mathcal{G} = \mathcal{N} ⋊_θ \mathcal{H}$, where
$θ: \mathcal{H} × \mathcal{N} → \mathcal{N}$ is an automorphism action of $\mathcal{H}$ on
$\mathcal{N}$. The group $\mathcal{G}$ has the composition rule

````math
g \circ g' = (n, h) \circ (n', h') = (n \circ θ_h(n'), h \circ h')
````

and the inverse

````math
g^{-1} = (n, h)^{-1} = (θ_{h^{-1}}(n^{-1}), h^{-1}).
````
"""
function SemidirectProductGroup(N::GroupManifold, H::GroupManifold, A::AbstractGroupAction)
    N === g_manifold(A) || error("Subgroup $(N) must be the G-manifold of action $(A)")
    H === base_group(A) || error("Subgroup $(H) must be the base group of action $(A)")
    op = SemidirectProductOperation(A)
    M = ProductManifold(N, H)
    return GroupManifold(M, op)
end

function show(io::IO, G::SemidirectProductGroup)
    M = base_manifold(G)
    N, H = M.manifolds
    A = G.op.action
    print(io, "SemidirectProductGroup($(N), $(H), $(A))")
end

submanifold(G::SemidirectProductGroup, i) = submanifold(base_manifold(G), i)

_padpoint!(G::SemidirectProductGroup, q) = q

_padvector!(G::SemidirectProductGroup, X) = X

inv(G::GT, e::Identity{GT}) where {GT<:SemidirectProductGroup} = e

function inv!(G::SemidirectProductGroup, q, p)
    M = base_manifold(G)
    N, H = M.manifolds
    A = G.op.action
    np, hp = submanifold_components(G, p)
    nq, hq = submanifold_components(G, q)
    inv!(H, hq, hp)
    npinv = inv(N, np)
    apply!(A, nq, hq, npinv)
    @inbounds _padpoint!(G, q)
    return q
end
inv!(G::AG, p, e::Identity{AG}) where {AG<:SemidirectProductGroup} = identity!(G, p, e)

identity(G::GT, e::Identity{GT}) where {GT<:SemidirectProductGroup} = e

function identity!(G::SemidirectProductGroup, q, p)
    M = base_manifold(G)
    N, H = M.manifolds
    np, hp = submanifold_components(G, p)
    nq, hq = submanifold_components(G, q)
    identity!(N, nq, np)
    identity!(H, hq, hp)
    @inbounds _padpoint!(G, q)
    return q
end
identity!(G::GT, e::E, ::E) where {GT<:SemidirectProductGroup,E<:Identity{GT}} = e

compose(G::GT, p, e::Identity{GT}) where {GT<:SemidirectProductGroup} = p
compose(G::GT, e::Identity{GT}, p) where {GT<:SemidirectProductGroup} = p
compose(G::GT, e::E, ::E) where {GT<:SemidirectProductGroup,E<:Identity{GT}} = e

function compose!(G::SemidirectProductGroup, x, p, q)
    M = base_manifold(G)
    N, H = M.manifolds
    A = G.op.action
    np, hp = submanifold_components(G, p)
    nq, hq = submanifold_components(G, q)
    nx, hx = submanifold_components(G, x)
    compose!(H, hx, hp, hq)
    nxtmp = apply(A, hp, nq)
    compose!(N, nx, np, nxtmp)
    @inbounds _padpoint!(G, x)
    return x
end
compose!(G::GT, x, ::Identity{GT}, q) where {GT<:SemidirectProductGroup} = copyto!(x, q)
compose!(G::GT, x, p, ::Identity{GT}) where {GT<:SemidirectProductGroup} = copyto!(x, p)
function compose!(G::GT, x, e::E, ::E) where {GT<:SemidirectProductGroup,E<:Identity{GT}}
    return identity!(G, x, e)
end

function translate_diff!(G::SemidirectProductGroup, Y, p, q, X, conX::LeftAction)
    M = base_manifold(G)
    N, H = M.manifolds
    A = G.op.action
    np, hp = submanifold_components(G, p)
    nq, hq = submanifold_components(G, q)
    nX, hX = submanifold_components(G, X)
    nY, hY = submanifold_components(G, Y)
    translate_diff!(H, hY, hp, hq, hX, conX)
    nZ = apply_diff(A, hp, nq, nX)
    nr = apply(A, hp, nq)
    translate_diff!(N, nY, np, nr, nZ, conX)
    @inbounds _padvector!(G, Y)
    return Y
end

function hat!(G::SemidirectProductGroup, Y, p, X)
    M = base_manifold(G)
    N, H = M.manifolds
    dimN = manifold_dimension(N)
    dimH = manifold_dimension(H)
    @assert length(X) == dimN + dimH
    np, hp = submanifold_components(G, p)
    nY, hY = submanifold_components(G, Y)
    hat!(N, nY, np, view(X, 1:dimN))
    hat!(H, hY, hp, view(X, dimN+1:dimN+dimH))
    @inbounds _padvector!(G, Y)
    return Y
end

function vee!(G::SemidirectProductGroup, Y, p, X)
    M = base_manifold(G)
    N, H = M.manifolds
    dimN = manifold_dimension(N)
    dimH = manifold_dimension(H)
    @assert length(Y) == dimN + dimH
    np, hp = submanifold_components(G, p)
    nY, hY = submanifold_components(G, X)
    vee!(N, view(Y, 1:dimN), np, nY)
    vee!(H, view(Y, dimN+1:dimN+dimH), hp, hY)
    return Y
end

<<<<<<< HEAD
function zero_tangent_vector(G::SemidirectProductGroup, x)
    v = allocate_result(G, zero_tangent_vector, x)
    zero_tangent_vector!(G, v, x)
    return v
=======
function zero_tangent_vector(G::SemidirectProductGroup, p)
    X = allocate_result(G, zero_tangent_vector, p)
    zero_tangent_vector!(G, X, p)
    return X
>>>>>>> c21c6f23
end

function zero_tangent_vector!(G::SemidirectProductGroup, X, p)
    M = base_manifold(G)
    N, H = M.manifolds
    np, hp = submanifold_components(G, p)
    nX, hX = submanifold_components(G, X)
    zero_tangent_vector!(N, nX, np)
    zero_tangent_vector!(H, hX, hp)
    return X
end

function isapprox(G::SemidirectProductGroup, p, q; kwargs...)
    M = base_manifold(G)
    N, H = M.manifolds
    np, hp = submanifold_components(G, p)
    nq, hq = submanifold_components(G, q)
    return isapprox(N, np, nq; kwargs...) && isapprox(H, hp, hq; kwargs...)
end
function isapprox(G::SemidirectProductGroup, p, X, Y; kwargs...)
    M = base_manifold(G)
    N, H = M.manifolds
    np, hp = submanifold_components(G, p)
    nX, hX = submanifold_components(G, X)
    nY, hY = submanifold_components(G, Y)
    return isapprox(N, np, nX, nY; kwargs...) && isapprox(H, hp, hX, hY; kwargs...)
end
function isapprox(G::GT, p, e::Identity{GT}; kwargs...) where {GT<:SemidirectProductGroup}
    return isapprox(G, e, p; kwargs...)
end
function isapprox(G::GT, e::Identity{GT}, p; kwargs...) where {GT<:SemidirectProductGroup}
    return isapprox(G, identity(G, p), p; kwargs...)
end
function isapprox(
    ::GT,
    ::E,
    ::E;
    kwargs...,
) where {GT<:SemidirectProductGroup,E<:Identity{GT}}
    return true
end<|MERGE_RESOLUTION|>--- conflicted
+++ resolved
@@ -151,17 +151,10 @@
     return Y
 end
 
-<<<<<<< HEAD
-function zero_tangent_vector(G::SemidirectProductGroup, x)
-    v = allocate_result(G, zero_tangent_vector, x)
-    zero_tangent_vector!(G, v, x)
-    return v
-=======
 function zero_tangent_vector(G::SemidirectProductGroup, p)
     X = allocate_result(G, zero_tangent_vector, p)
     zero_tangent_vector!(G, X, p)
     return X
->>>>>>> c21c6f23
 end
 
 function zero_tangent_vector!(G::SemidirectProductGroup, X, p)
