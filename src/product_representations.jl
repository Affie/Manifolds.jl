--- conflicted
+++ resolved
@@ -265,23 +265,17 @@
     return ProductArray(ShapeSpec, a * v.data, v.reshapers)
 end
 
-<<<<<<< HEAD
 number_eltype(::Type{ProductArray{TM, TData, TV}}) where {TM, TData, TV} = eltype(TData)
-allocate(x::ProductArray{ShapeSpec}) where ShapeSpec<:ShapeSpecification = ProductArray(ShapeSpec, allocate(x.data), x.reshapers)
-allocate(x::ProductArray{ShapeSpec}, ::Type{T}) where {ShapeSpec<:ShapeSpecification, T} = ProductArray(ShapeSpec, allocate(x.data, T), x.reshapers)
-=======
-eltype(::Type{ProductArray{TM,TData,TV}}) where {TM,TData,TV} = eltype(TData)
-
-function similar(x::ProductArray{ShapeSpec}) where {ShapeSpec<:ShapeSpecification}
-    return ProductArray(ShapeSpec, similar(x.data), x.reshapers)
-end
-function similar(
+
+function allocate(x::ProductArray{ShapeSpec}) where ShapeSpec<:ShapeSpecification
+    return ProductArray(ShapeSpec, allocate(x.data), x.reshapers)
+end
+function allocate(
     x::ProductArray{ShapeSpec},
-    ::Type{T},
-) where {ShapeSpec<:ShapeSpecification,T}
-    return ProductArray(ShapeSpec, similar(x.data, T), x.reshapers)
-end
->>>>>>> 115b3532
+    ::Type{T}
+) where {ShapeSpec<:ShapeSpecification, T}
+    return ProductArray(ShapeSpec, allocate(x.data, T), x.reshapers)
+end
 
 """
     ProductRepr(parts)
@@ -305,7 +299,6 @@
 
 ProductRepr(points...) = ProductRepr{typeof(points)}(points)
 
-<<<<<<< HEAD
 function number_eltype(x::ProductRepr)
     return typeof(reduce(+, one(number_eltype(eti)) for eti ∈ x.parts))
 end
@@ -313,13 +306,6 @@
 allocate(x::ProductRepr) = ProductRepr(map(allocate, submanifold_components(x))...)
 function allocate(x::ProductRepr, ::Type{T}) where {T}
     return ProductRepr(map(t -> allocate(t, T), submanifold_components(x))...)
-=======
-eltype(x::ProductRepr) = eltype(Tuple{map(eltype, submanifold_components(x))...})
-
-similar(x::ProductRepr) = ProductRepr(map(similar, submanifold_components(x))...)
-function similar(x::ProductRepr, ::Type{T}) where {T}
-    return ProductRepr(map(t -> similar(t, T), submanifold_components(x))...)
->>>>>>> 115b3532
 end
 
 function copyto!(x::ProductRepr, y::ProductRepr)
