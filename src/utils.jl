@doc raw"""
    usinc(θ::Real)

Unnormalized version of `sinc` function, i.e. $\operatorname{usinc}(θ) = \frac{\sin(θ)}{θ}$.
This is equivalent to `sinc(θ/π)`.
"""
@inline usinc(θ::Real) = θ == 0 ? one(θ) : isinf(θ) ? zero(θ) : sin(θ) / θ

@doc raw"""
    usinc_from_cos(x::Real)

Unnormalized version of `sinc` function, i.e. $\operatorname{usinc}(θ) = \frac{\sin(θ)}{θ}$,
computed from $x = cos(θ)$.
"""
@inline function usinc_from_cos(x::Real)
    if x >= 1
        return one(x)
    elseif x <= -1
        return zero(x)
    else
        return sqrt(1 - x^2) / acos(x)
    end
end

<<<<<<< HEAD
allocate(x, s::Size{S}) where {S} = similar(x, S...)
allocate(x::StaticArray, s::Size{S}) where {S} = similar(x, maybesize(s))
allocate(x, ::Type{T}, s::Size{S}) where {S,T} = similar(x, T, S...)
allocate(x::StaticArray, ::Type{T}, s::Size{S}) where {S,T} = similar(x, T, maybesize(s))
=======
allocate(p, s::Size{S}) where {S} = similar(p, S...)
allocate(p::StaticArray, s::Size{S}) where {S} = similar(p, maybesize(s))
allocate(p, ::Type{T}, s::Size{S}) where {S,T} = similar(p, T, S...)
allocate(p::StaticArray, ::Type{T}, s::Size{S}) where {S,T} = similar(p, T, maybesize(s))
>>>>>>> c21c6f23

"""
    eigen_safe(x)

Compute the eigendecomposition of `x`. If `x` is a `StaticMatrix`, it is
converted to a `Matrix` before the decomposition.
"""
@inline eigen_safe(x; kwargs...) = eigen(x; kwargs...)
@inline function eigen_safe(x::StaticMatrix; kwargs...)
    s = size(x)
    E = eigen!(Matrix(parent(x)); kwargs...)
    return Eigen(SizedVector{s[1]}(E.values), SizedMatrix{s...}(E.vectors))
end

"""
    log_safe(x)

Compute the matrix logarithm of `x`. If `x` is a `StaticMatrix`, it is
converted to a `Matrix` before computing the log.
"""
@inline log_safe(x) = log(x)
@inline function log_safe(x::StaticMatrix)
    s = Size(x)
    return SizedMatrix{s[1],s[2]}(log(Matrix(parent(x))))
end

@generated maybesize(s::Size{S}) where {S} = prod(S) > 100 ? S : :(s)

"""
    select_from_tuple(t::NTuple{N, Any}, positions::Val{P})

Selects elements of tuple `t` at positions specified by the second argument.
For example `select_from_tuple(("a", "b", "c"), Val((3, 1, 1)))` returns
`("c", "a", "a")`.
"""
@generated function select_from_tuple(t::NTuple{N,Any}, positions::Val{P}) where {N,P}
    for k in P
        (k < 0 || k > N) && error("positions must be between 1 and $N")
    end
    return Expr(:tuple, [Expr(:ref, :t, k) for k in P]...)
end

"""
    size_to_tuple(::Type{S}) where S<:Tuple

Converts a size given by `Tuple{N, M, ...}` into a tuple `(N, M, ...)`.
"""
Base.@pure size_to_tuple(::Type{S}) where {S<:Tuple} = tuple(S.parameters...)

"""
    ziptuples(a, b[, c[, d[, e]]])

Zips tuples `a`, `b`, and remaining in a fast, type-stable way. If they have different
lengths, the result is trimmed to the length of the shorter tuple.
"""
@generated function ziptuples(a::NTuple{N,Any}, b::NTuple{M,Any}) where {N,M}
    ex = Expr(:tuple)
    for i = 1:min(N, M)
        push!(ex.args, :((a[$i], b[$i])))
    end
    return ex
end
@generated function ziptuples(
    a::NTuple{N,Any},
    b::NTuple{M,Any},
    c::NTuple{L,Any},
) where {N,M,L}
    ex = Expr(:tuple)
    for i = 1:min(N, M, L)
        push!(ex.args, :((a[$i], b[$i], c[$i])))
    end
    return ex
end
@generated function ziptuples(
    a::NTuple{N,Any},
    b::NTuple{M,Any},
    c::NTuple{L,Any},
    d::NTuple{K,Any},
) where {N,M,L,K}
    ex = Expr(:tuple)
    for i = 1:min(N, M, L, K)
        push!(ex.args, :((a[$i], b[$i], c[$i], d[$i])))
    end
    return ex
end
@generated function ziptuples(
    a::NTuple{N,Any},
    b::NTuple{M,Any},
    c::NTuple{L,Any},
    d::NTuple{K,Any},
    e::NTuple{J,Any},
) where {N,M,L,K,J}
    ex = Expr(:tuple)
    for i = 1:min(N, M, L, K, J)
        push!(ex.args, :((a[$i], b[$i], c[$i], d[$i], e[$i])))
    end
    return ex
end

# TODO: make a better implementation for StaticArrays
function LinearAlgebra.eigvals(A::StaticArray, B::StaticArray; kwargs...)
    return eigvals(Array(A), Array(B); kwargs...)
end<|MERGE_RESOLUTION|>--- conflicted
+++ resolved
@@ -22,17 +22,10 @@
     end
 end
 
-<<<<<<< HEAD
-allocate(x, s::Size{S}) where {S} = similar(x, S...)
-allocate(x::StaticArray, s::Size{S}) where {S} = similar(x, maybesize(s))
-allocate(x, ::Type{T}, s::Size{S}) where {S,T} = similar(x, T, S...)
-allocate(x::StaticArray, ::Type{T}, s::Size{S}) where {S,T} = similar(x, T, maybesize(s))
-=======
 allocate(p, s::Size{S}) where {S} = similar(p, S...)
 allocate(p::StaticArray, s::Size{S}) where {S} = similar(p, maybesize(s))
 allocate(p, ::Type{T}, s::Size{S}) where {S,T} = similar(p, T, S...)
 allocate(p::StaticArray, ::Type{T}, s::Size{S}) where {S,T} = similar(p, T, maybesize(s))
->>>>>>> c21c6f23
 
 """
     eigen_safe(x)
