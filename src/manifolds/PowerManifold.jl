--- conflicted
+++ resolved
@@ -187,13 +187,10 @@
     )
 end
 
-<<<<<<< HEAD
 function allocation_promotion_function(M::AbstractPowerManifold, f, args::Tuple)
     return allocation_promotion_function(M.manifold, f, args)
 end
 
-=======
->>>>>>> c21c6f23
 ^(M::Manifold, n) = PowerManifold(M, n...)
 
 """
