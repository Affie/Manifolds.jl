--- conflicted
+++ resolved
@@ -64,11 +64,7 @@
 @decorator_transparent_function function christoffel_symbols_first(
     M::MetricManifold,
     p;
-<<<<<<< HEAD
     backend::AbstractDiffBackend = diff_backend(),
-=======
-    backend = :default,
->>>>>>> 423aca0d
 )
     ∂g = local_metric_jacobian(M, p; backend = backend)
     n = size(∂g, 1)
@@ -97,11 +93,7 @@
 @decorator_transparent_function function christoffel_symbols_second(
     M::MetricManifold,
     p;
-<<<<<<< HEAD
     backend::AbstractDiffBackend = diff_backend(),
-=======
-    backend = :default,
->>>>>>> 423aca0d
 )
     Ginv = inverse_local_metric(M, p)
     Γ₁ = christoffel_symbols_first(M, p; backend = backend)
@@ -126,11 +118,7 @@
 @decorator_transparent_function function christoffel_symbols_second_jacobian(
     M::MetricManifold,
     p;
-<<<<<<< HEAD
     backend::AbstractDiffBackend = diff_backend(),
-=======
-    backend = :default,
->>>>>>> 423aca0d
 )
     n = size(p, 1)
     ∂Γ = reshape(
@@ -315,11 +303,7 @@
 @decorator_transparent_function function einstein_tensor(
     M::MetricManifold,
     p;
-<<<<<<< HEAD
     backend::AbstractDiffBackend = diff_backend(),
-=======
-    backend = :default,
->>>>>>> 423aca0d
 )
     Ric = ricci_tensor(M, p; backend = backend)
     g = local_metric(M, p)
@@ -516,11 +500,7 @@
 @decorator_transparent_function :intransparent function local_metric_jacobian(
     M::MetricManifold,
     p;
-<<<<<<< HEAD
     backend::AbstractDiffBackend = diff_backend(),
-=======
-    backend = :default,
->>>>>>> 423aca0d
 )
     n = size(p, 1)
     ∂g = reshape(_jacobian(q -> local_metric(M, q), p, backend), n, n, n)
@@ -571,11 +551,7 @@
 @decorator_transparent_function :parent function ricci_curvature(
     M::MetricManifold,
     p;
-<<<<<<< HEAD
     backend::AbstractDiffBackend = diff_backend(),
-=======
-    backend = :default,
->>>>>>> 423aca0d
 )
     Ginv = inverse_local_metric(M, p)
     Ric = ricci_tensor(M, p; backend = backend)
@@ -609,11 +585,7 @@
 @decorator_transparent_function function riemann_tensor(
     M::MetricManifold,
     p;
-<<<<<<< HEAD
     backend::AbstractDiffBackend = diff_backend(),
-=======
-    backend = :default,
->>>>>>> 423aca0d
 )
     n = size(p, 1)
     Γ = christoffel_symbols_second(M, p; backend = backend)
