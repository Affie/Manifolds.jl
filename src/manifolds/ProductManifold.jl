@doc doc"""
    ProductManifold{TM<:Tuple, TRanges<:Tuple, TSizes<:Tuple} <: Manifold

Product manifold $M_1 \times M_2 \times \dots \times M_n$ with product geometry.
`TRanges` and `TSizes` statically define the relationship between representation
of the product manifold and representations of point, tangent vectors
and cotangent vectors of respective manifolds.

# Constructor

    ProductManifold(M_1, M_2, ..., M_n)

generates the product manifold $M_1 \times M_2 \times \dots \times M_n$.
Alternatively, the same manifold can be contructed using the `×` operator:
`M_1 × M_2 × M_3`.
"""
struct ProductManifold{TM<:Tuple} <: Manifold
    manifolds::TM
end
ProductManifold(manifolds::Manifold...) = ProductManifold{typeof(manifolds)}(manifolds)

struct ProductMetric <: Metric end

"""
    ProductFVectorDistribution([type::VectorBundleFibers], [x], distrs...)

Generates a random vector at point `x` from vector space (a fiber of a tangent
bundle) of type `type` using the product distribution of given distributions.

Vector space type and `x` can be automatically inferred from distributions `distrs`.
"""
struct ProductFVectorDistribution{TSpace<:VectorBundleFibers{<:VectorSpaceType, <:ProductManifold}, TD<:(NTuple{N,Distribution} where N), TX} <: FVectorDistribution{TSpace, TX}
    type::TSpace
    x::TX
    distributions::TD
end

"""
    ProductPointDistribution(M::ProductManifold, distributions)

Product distribution on manifold `M`, combined from `distributions`.
"""
struct ProductPointDistribution{TM<:ProductManifold, TD<:(NTuple{N,Distribution} where N)} <: MPointDistribution{TM}
    manifold::TM
    distributions::TD
end

"""
    ProductRetraction(retractions::AbstractRetractionMethod...)

Product retraction of `retractions`. Works on [`ProductManifold`](@ref).
"""
struct ProductRetraction{TR<:Tuple} <: AbstractRetractionMethod
    retractions::TR
end
ProductRetraction(retractions::AbstractRetractionMethod...) = ProductRetraction{typeof(retractions)}(retractions)

"""
    InverseProductRetraction(retractions::AbstractInverseRetractionMethod...)

Product inverse retraction of `inverse retractions`. Works on [`ProductManifold`](@ref).
"""
struct InverseProductRetraction{TR<:Tuple} <: AbstractInverseRetractionMethod
    inverse_retractions::TR
end
InverseProductRetraction(inverse_retractions::AbstractInverseRetractionMethod...) = InverseProductRetraction{typeof(inverse_retractions)}(inverse_retractions)

"""
    PrecomputedProductOrthonormalBasis(parts::NTuple{N,AbstractPrecomputedOrthonormalBasis} where N, F::AbstractNumbers = ℝ)

A precomputed orthonormal basis of a tangent space of a product manifold.
The tuple `parts` stores bases corresponding to multiplied manifolds.

The type parameter `F` denotes the [`AbstractNumbers`](@ref) that will be used as scalars.
"""
struct PrecomputedProductOrthonormalBasis{T<:NTuple{N,AbstractPrecomputedOrthonormalBasis} where N, F} <: AbstractPrecomputedOrthonormalBasis{F}
    parts::T
end

function PrecomputedProductOrthonormalBasis(
    parts::NTuple{N,AbstractPrecomputedOrthonormalBasis},
    F::AbstractNumbers = ℝ
) where N
    return PrecomputedProductOrthonormalBasis{typeof(parts), F}(parts)
end

function basis(M::ProductManifold, x, B::AbstractBasis)
    parts = map(t -> basis(t..., B), ziptuples(M.manifolds, x.parts))
    return PrecomputedProductOrthonormalBasis(parts)
end

function basis(M::ProductManifold, x, B::DiagonalizingOrthonormalBasis)
    vs = map(ziptuples(M.manifolds, x.parts, B.v.parts)) do t
        return basis(t[1], t[2], DiagonalizingOrthonormalBasis(t[3]))
    end
    return PrecomputedProductOrthonormalBasis(vs)
end

function basis(M::ProductManifold, x, B::ArbitraryOrthonormalBasis)
    parts = map(t -> basis(t..., B), ziptuples(M.manifolds, x.parts))
    return PrecomputedProductOrthonormalBasis(parts)
end

"""
    check_manifold_point(M::ProductManifold, x; kwargs...)

Check whether `x` is a valid point on the [`ProductManifold`](@ref) `M`.

The tolerance for the last test can be set using the `kwargs...`.
"""
function check_manifold_point(M::ProductManifold, x::ProductRepr; kwargs...)
    for t ∈ ziptuples(M.manifolds, submanifold_components(M, x))
        err = check_manifold_point(t...; kwargs...)
        err === nothing || return err
    end
    return nothing
end

function check_manifold_point(M::ProductManifold, x::ProductArray; kwargs...)
    for t ∈ ziptuples(M.manifolds, submanifold_components(M, x))
        err = check_manifold_point(t...; kwargs...)
        err === nothing || return err
    end
    return nothing
end

"""
    check_tangent_vector(M::ProductManifold, x, v; kwargs... )

Check whether `v` is a tangent vector to `x` on the [`ProductManifold`](@ref)
`M`, i.e. atfer [`check_manifold_point`](@ref)`(M, x)`, and all projections to
base manifolds must be respective tangent vectors.

The tolerance for the last test can be set using the `kwargs...`.
"""
function check_tangent_vector(M::ProductManifold, x::ProductRepr, v::ProductRepr; kwargs...)
    perr = check_manifold_point(M, x)
    perr === nothing || return perr
    ts = ziptuples(M.manifolds, submanifold_components(M, x), submanifold_components(M, v))
    for t ∈ ts
        err = check_tangent_vector(t...; kwargs...)
        err === nothing || return err
    end
    return nothing
end

function check_tangent_vector(M::ProductManifold, x::ProductArray, v::ProductArray; kwargs...)
    perr = check_manifold_point(M, x)
    perr === nothing || return perr
    ts = ziptuples(M.manifolds, submanifold_components(M, x), submanifold_components(M, v))
    for t ∈ ts
        err = check_tangent_vector(t...; kwargs...)
        err === nothing || return err
    end
    return nothing
end

@doc doc"""
    cross(M,N)
    cross(M1, M2, M3,...)

Return the [`ProductManifold`](@ref) For two [`Manifold`](@ref)s `M` and `N`,
where for the case that one of them is a [`ProductManifold`](@ref) itself,
the other is either prepended (if `N` is a product) or appenden (if `M`) is.
If both are product manifold, they are combined into one product manifold,
keeping the order.

For the case that more than one is a product manifold of these is build with the
same approach as above
"""
cross(::Manifold...)
function cross(M1::Manifold, M2::Manifold)
    return ProductManifold(M1, M2)
end
function cross(M1::ProductManifold, M2::Manifold)
    return ProductManifold(M1.manifolds..., M2)
end
function cross(M1::Manifold, M2::ProductManifold)
    return ProductManifold(M1, M2.manifolds...)
end
function cross(M1::ProductManifold, M2::ProductManifold)
    return ProductManifold(M1.manifolds..., M2.manifolds...)
end

function det_local_metric(M::MetricManifold{ProductManifold, ProductMetric}, x::ProductArray)
    dets = map(det_local_metric, M.manifolds, submanifold_components(M, x))
    return prod(dets)
end

@doc doc"""
    inner(M::ProductManifold, x, v, w)

compute the inner product of two tangent vectors `v`, `w` from the tangent space
at `x` on the [`ProductManifold`](@ref) `M`, which is just the sum of the
internal manifolds that build `M`.
"""
function inner(M::ProductManifold, x, v, w)
    subproducts = map(
        inner,
        M.manifolds,
        submanifold_components(M, x),
        submanifold_components(M, v),
        submanifold_components(M, w),
    )
    return sum(subproducts)
end

@doc doc"""
    distance(M::ProductManifold, x, y)

compute the distance two points `x` and `y` on the [`ProductManifold`](@ref) `M`, which is
the 2-norm of the elementwise distances on the internal manifolds that build `M`.
"""
function distance(M::ProductManifold, x, y)
    return sqrt(sum(
        map(
            distance,
            M.manifolds,
            submanifold_components(M, x),
            submanifold_components(M, y),
        ) .^ 2,
    ))
end

@doc doc"""
    exp(M::ProductManifold, x, v)

compute the exponential map from `x` towards `v` on the [`ProductManifold`](@ref) `M`,
which is the elementwise exponential map on the internal manifolds that build `M`.
"""
exp(::ProductManifold, ::Any...)
function exp(M::ProductManifold, x::ProductRepr, v::ProductRepr)
    return ProductRepr(map(
        exp,
        M.manifolds,
        submanifold_components(M, x),
        submanifold_components(M, v),
    )...)
end
function exp!(M::ProductManifold, y, x, v)
    map(
        exp!,
        M.manifolds,
        submanifold_components(M, y),
        submanifold_components(M, x),
        submanifold_components(M, v),
    )
    return y
end

@doc doc"""
    flat(M::ProductManifold, x, w::FVector{TangentSpaceType})

use the musical isomorphism to transform the tangent vector `w` from the tangent space at
`x` on the [`ProductManifold`](@ref) `M` to a cotangent vector.
This can be done elementwise, so for every entry of `w` (and `x`) sparately
"""
flat(::ProductManifold, ::Any...)
function flat!(M::ProductManifold, v::FVector{CotangentSpaceType}, x, w::FVector{TangentSpaceType})
    vfs = map(u -> FVector(CotangentSpace, u), submanifold_components(M, v.data))
    wfs = map(u -> FVector(TangentSpace, u), submanifold_components(M, w.data))
    map(flat!, M.manifolds, vfs, submanifold_components(M, x), wfs)
    return v
end

function hat!(M::ProductManifold, v, x, vⁱ)
    dim = manifold_dimension(M)
    @assert length(vⁱ) == dim
    i = one(dim)
    ts = ziptuples(M.manifolds, submanifold_components(M, v), submanifold_components(M, x))
    for t ∈ ts
        dim = manifold_dimension(first(t))
        tvⁱ = @inbounds view(vⁱ, i:(i + dim - 1))
        hat!(t..., tvⁱ)
        i += dim
    end
    return v
end

function get_coordinates(M::ProductManifold, x, v, B::PrecomputedProductOrthonormalBasis)
    reps = map(get_coordinates, M.manifolds, x.parts, v.parts, B.parts)
    return vcat(reps...)
end
function get_coordinates(M::ProductManifold, x, v, B::ArbitraryOrthonormalBasis)
    reps = map(t -> get_coordinates(t..., B), ziptuples(M.manifolds, x.parts, v.parts))
    return vcat(reps...)
end

function get_vector(
    M::ProductManifold{<:NTuple{N, Any}},
    x::ProductRepr,
    v,
    B::PrecomputedProductOrthonormalBasis
) where N

    dims = map(manifold_dimension, M.manifolds)
    dims_acc = accumulate(+, [1, dims...])
    parts = ntuple(N) do i
        get_vector(
            M.manifolds[i],
            submanifold_component(x, i),
            v[dims_acc[i]:dims_acc[i]+dims[i]-1],
            B.parts[i]
        )
    end
    return ProductRepr(parts)
end

function get_vector(
    M::ProductManifold{<:NTuple{N, Any}},
    x::ProductRepr,
    v,
    B::ArbitraryOrthonormalBasis
) where N

    dims = map(manifold_dimension, M.manifolds)
    dims_acc = accumulate(+, [1, dims...])
    parts = ntuple(N) do i
        get_vector(
            M.manifolds[i],
            submanifold_component(x, i),
            v[dims_acc[i]:dims_acc[i]+dims[i]-1],
            B
        )
    end
    return ProductRepr(parts)
end

@doc doc"""
    injectivity_radius(M::ProductManifold[, x])

Compute the injectivity radius on the [`ProductManifold`](@ref), which is the
minimum of the factor manifolds.
"""
injectivity_radius(::ProductManifold, ::Any...)
function injectivity_radius(M::ProductManifold, x)
    return min(map(injectivity_radius, M.manifolds, submanifold_components(M, x))...)
end
function injectivity_radius(M::ProductManifold)
    return min(map(injectivity_radius, M.manifolds)...)
end

@doc doc"""
    inverse_retract(M::ProductManifold, x, y, m::InverseProductRetraction)

Compute the inverse retraction from `x` with respect to `y` on the [`ProductManifold`](@ref)
`M` using an [`InverseProductRetraction`](@ref), which by default encapsulates a inverse
retraction for each manifold of the product. Then this method is performed elementwise,
so the encapsulated inverse retraction methods have to be available per factor.
"""
inverse_retract(::ProductManifold, ::Any, ::Any, ::Any, ::InverseProductRetraction)
function inverse_retract!(M::ProductManifold, v, x, y, method::InverseProductRetraction)
    map(
        inverse_retract!,
        M.manifolds,
        submanifold_components(M, v),
        submanifold_components(M, x),
        submanifold_components(M, y),
        method.inverse_retractions,
    )
    return v
end

is_default_metric(::ProductManifold,::ProductMetric) = Val(true)

function isapprox(M::ProductManifold, x, y; kwargs...)
    return all(
        t -> isapprox(t...; kwargs...),
        ziptuples(M.manifolds, submanifold_components(M, x), submanifold_components(M, y)),
    )
end
function isapprox(M::ProductManifold, x, v, w; kwargs...)
    return all(
        t -> isapprox(t...; kwargs...),
        ziptuples(
            M.manifolds,
            submanifold_components(M, x),
            submanifold_components(M, v),
            submanifold_components(M, w),
        ),
    )
end

@doc doc"""
    log(M::ProductManifold, x, y)

Compute the logarithmic map from `x` to `y` on the [`ProductManifold`](@ref) `M`,
which can be computed using the logarithmic maps of the manifolds elementwise.
"""
log(::ProductManifold, ::Any...)
function log(M::ProductManifold, x::ProductRepr, y::ProductRepr)
    return ProductRepr(map(
        log,
        M.manifolds,
        submanifold_components(M, x),
        submanifold_components(M, y),
    )...)
end
function log!(M::ProductManifold, v, x, y)
    map(
        log!,
        M.manifolds,
        submanifold_components(M, v),
        submanifold_components(M, x),
        submanifold_components(M, y),
    )
    return v
end


@doc doc"""
    manifold_dimension(M::ProductManifold)

Return the manifold dimension of the [`ProductManifold`](@ref), which is the sum of the
manifold dimensions the product is made of.
"""
manifold_dimension(M::ProductManifold) = mapreduce(manifold_dimension, +, M.manifolds)

@doc doc"""
    norm(M::PowerManifold, x, v)

Compute the norm of `v` from the tangent space of `x` on the [`ProductManifold`](@ref),
i.e. from the element wise norms the 2-norm is computed.
"""
function norm(M::ProductManifold, x, v)
    norms_squared = map(
        norm,
        M.manifolds,
        submanifold_components(M, x),
        submanifold_components(M, v),
    ).^2
    return sqrt(sum(norms_squared))
end

function ProductFVectorDistribution(type::VectorBundleFibers{<:VectorSpaceType, <:ProductManifold}, x::Union{AbstractArray, MPoint, ProductRepr}, distributions::FVectorDistribution...)
    return ProductFVectorDistribution{typeof(type), typeof(distributions), typeof(x)}(type, x, distributions)
end
function ProductFVectorDistribution(type::VectorBundleFibers{<:VectorSpaceType, <:ProductManifold}, distributions::FVectorDistribution...)
    x = ProductRepr(map(d -> support(d).x, distributions))
    return ProductFVectorDistribution(type, x, distributions...)
end
function ProductFVectorDistribution(distributions::FVectorDistribution...)
    M = ProductManifold(map(d -> support(d).space.M, distributions)...)
    VS = support(distributions[1]).space.VS
    all(d -> support(d).space.VS == VS, distributions) || error("Not all distributions have support in vector spaces of the same type, which is currently not supported")
    # Probably worth considering sum spaces in the future?
    x = ProductRepr(map(d -> support(d).x, distributions)...)
    return ProductFVectorDistribution(VectorBundleFibers(VS, M), x, distributions...)
end

function ProductPointDistribution(M::ProductManifold, distributions::MPointDistribution...)
    return ProductPointDistribution{typeof(M), typeof(distributions)}(M, distributions)
end
function ProductPointDistribution(distributions::MPointDistribution...)
    M = ProductManifold(map(d -> support(d).manifold, distributions)...)
    return ProductPointDistribution(M, distributions...)
end

function rand(rng::AbstractRNG, d::ProductPointDistribution)
    return ProductRepr(map(d -> rand(rng, d), d.distributions)...)
end
function rand(rng::AbstractRNG, d::ProductFVectorDistribution)
    return ProductRepr(map(d -> rand(rng, d), d.distributions)...)
end

function _rand!(rng::AbstractRNG, d::ProductPointDistribution, x::AbstractArray{<:Number})
    x .= rand(rng, d)
    return x
end
function _rand!(rng::AbstractRNG, d::ProductPointDistribution, x::ProductRepr)
    map(
        t -> _rand!(rng, t[1], t[2]),
        d.distributions,
        submanifold_components(d.manifold, x),
    )
    return x
end
function _rand!(rng::AbstractRNG, d::ProductFVectorDistribution, v::AbstractArray{<:Number})
    v .= rand(rng, d)
    return v
end
function _rand!(rng::AbstractRNG, d::ProductFVectorDistribution, v::ProductRepr)
    map(t -> _rand!(rng, t[1], t[2]), d.distributions, submanifold_components(d.space.M, v))
    return v
end

@doc doc"""
    retract(M::ProductManifold, x, v, m::ProductRetraction)

Compute the retraction from `x` with tangent vector `v` on the [`ProductManifold`](@ref) `M`
using an [`ProductRetraction`](@ref), which by default encapsulates retractions of the
base manifolds. Then this method is performed elementwise, so the encapsulated retractions
method has to be one that is available on the manifolds.
"""
retract(::ProductManifold, ::Any...)
function retract!(M::ProductManifold, y, x, v, method::ProductRetraction)
    map(
        retract!,
        M.manifolds,
        submanifold_components(M, y),
        submanifold_components(M, x),
        submanifold_components(M, v),
        method.retractions,
    )
    return y
end

function representation_size(M::ProductManifold)
    return (mapreduce(m -> prod(representation_size(m)), +, M.manifolds),)
end


@doc doc"""
    sharp(M::ProductManifold, x, w::FVector{CotangentSpaceType})

Use the musical isomorphism to transform the cotangent vector `w` from the tangent space at
`x` on the [`ProductManifold`](@ref) `M` to a tangent vector.
This can be done elementwise, so vor every entry of `w` (and `x`) sparately
"""
sharp(::ProductManifold, ::Any...)
function sharp!(M::ProductManifold, v::FVector{TangentSpaceType}, x, w::FVector{CotangentSpaceType})
    vfs = map(u -> FVector(TangentSpace, u), submanifold_components(M, v.data))
    wfs = map(u -> FVector(CotangentSpace, u), submanifold_components(M, w.data))
    map(sharp!, M.manifolds, vfs, submanifold_components(M, x), wfs)
    return v
end

"""
    submanifold(M::ProductManifold, i::Integer)

Extract the `i`th factor of the product manifold `M`.
"""
function submanifold(M::ProductManifold, i::Integer)
    return M.manifolds[i]
end

"""
    submanifold(M::ProductManifold, i::Val)

Extract the factor of the product manifold `M` indicated by indices in `i`.
For example, for `i` equal to `Val((1, 3))` the product manifold constructed
from the first and the third factor is returned.
"""
function submanifold(M::ProductManifold, i::Val)
    return ProductManifold(select_from_tuple(M.manifolds, i))
end

"""
    submanifold(M::ProductManifold, i::AbstractVector)

Extract the factor of the product manifold `M` indicated by indices in `i`.
For example, for `i` equal to `[1, 3]` the product manifold constructed
from the first and the third factor is returned.

This function is not type-stable, for better preformance use
`submanifold(M::ProductManifold, i::Val)`.
"""
submanifold(M::ProductManifold, i::AbstractVector) = submanifold(M, Val(tuple(i...)))

function support(d::ProductPointDistribution)
    return MPointSupport(d.manifold)
end

function support(tvd::ProductFVectorDistribution)
    return FVectorSupport(tvd.type, ProductRepr(map(d -> support(d).x, tvd.distributions)...))
end

<<<<<<< HEAD
function vectors(M::ProductManifold{<:NTuple{N,Manifold}}, x::ProductRepr, B::PrecomputedProductOrthonormalBasis) where {N}
    BVs = map(t -> vectors(t...), ziptuples(M.manifolds, x.parts, B.parts))
    zero_tvs = map(t -> zero_tangent_vector(t...), ziptuples(M.manifolds, x.parts))
    vs = typeof(ProductRepr(zero_tvs...))[]
    for i in 1:N, k in 1:length(BVs[i])
        push!(vs, ProductRepr(zero_tvs[1:i-1]..., BVs[i][k], zero_tvs[i+1:end]...))
    end
    return vs
=======
function vee!(M::ProductManifold, vⁱ, x, v)
    dim = manifold_dimension(M)
    @assert length(vⁱ) == dim
    i = one(dim)
    ts = ziptuples(M.manifolds, submanifold_components(M, x), submanifold_components(M, v))
    for t ∈ ts
        SM = first(t)
        dim = manifold_dimension(SM)
        tvⁱ = @inbounds view(vⁱ, i:(i + dim - 1))
        vee!(SM, tvⁱ, Base.tail(t)...)
        i += dim
    end
    return vⁱ
end

function zero_tangent_vector!(M::ProductManifold, v, x)
    map(
        zero_tangent_vector!,
        M.manifolds,
        submanifold_components(M, v),
        submanifold_components(M, x),
    )
    return v
>>>>>>> 330164e8
end<|MERGE_RESOLUTION|>--- conflicted
+++ resolved
@@ -565,7 +565,6 @@
     return FVectorSupport(tvd.type, ProductRepr(map(d -> support(d).x, tvd.distributions)...))
 end
 
-<<<<<<< HEAD
 function vectors(M::ProductManifold{<:NTuple{N,Manifold}}, x::ProductRepr, B::PrecomputedProductOrthonormalBasis) where {N}
     BVs = map(t -> vectors(t...), ziptuples(M.manifolds, x.parts, B.parts))
     zero_tvs = map(t -> zero_tangent_vector(t...), ziptuples(M.manifolds, x.parts))
@@ -574,7 +573,8 @@
         push!(vs, ProductRepr(zero_tvs[1:i-1]..., BVs[i][k], zero_tvs[i+1:end]...))
     end
     return vs
-=======
+end
+
 function vee!(M::ProductManifold, vⁱ, x, v)
     dim = manifold_dimension(M)
     @assert length(vⁱ) == dim
@@ -598,5 +598,4 @@
         submanifold_components(M, x),
     )
     return v
->>>>>>> 330164e8
 end