--- conflicted
+++ resolved
@@ -264,17 +264,6 @@
     )
 end
 
-<<<<<<< HEAD
-function get_basis(M::VectorBundle, p, B::AbstractBasis)
-    xp1 = submanifold_component(p, Val(1))
-    base_basis = get_basis(M.manifold, xp1, B)
-    vec_basis = get_basis(M.fiber, xp1, B)
-    return CachedBasis(B, VectorBundleBasisData(base_basis, vec_basis))
-end
-function get_basis(M::VectorBundle, p, B::CachedBasis)
-    return invoke(get_basis, Tuple{Manifold, Any, CachedBasis}, M, p, B)
-end
-=======
 @decorator_transparent_signature flat!(
     M::AbstractDecoratorManifold,
     ξ::CoTFVector,
@@ -282,7 +271,16 @@
     X::TFVector,
 )
 
->>>>>>> c21c6f23
+function get_basis(M::VectorBundle, p, B::AbstractBasis)
+    xp1 = submanifold_component(p, Val(1))
+    base_basis = get_basis(M.manifold, xp1, B)
+    vec_basis = get_basis(M.fiber, xp1, B)
+    return CachedBasis(B, VectorBundleBasisData(base_basis, vec_basis))
+end
+function get_basis(M::VectorBundle, p, B::CachedBasis)
+    return invoke(get_basis, Tuple{Manifold, Any, CachedBasis}, M, p, B)
+end
+
 function get_basis(M::VectorBundle, p, B::DiagonalizingOrthonormalBasis)
     xp1 = submanifold_component(p, Val(1))
     bv1 = DiagonalizingOrthonormalBasis(submanifold_component(B.frame_direction, Val(1)))
