@doc raw"""
    Stiefel{n,k,𝔽} <: Manifold

The Stiefel manifold consists of all $n × k$, $n ≥ k$ unitary matrices, i.e.

````math
\operatorname{St}(n,k)\{ p ∈ 𝔽^{n × k} : p^{\mathrm{H}}p = I_k \},
````

where $𝔽 ∈ \{ℝ, ℂ\}$,
$\cdot^{\mathrm{H}}$ denotes the complex conjugate transpose or Hermitian, and
$I_k ∈ ℝ^{k × k}$ denotes the $k × k$ identity matrix.

The tangent space at a point $p ∈ \mathcal M$ is given by

````math
T_p \mathcal M = \{ X ∈ 𝔽^{n × k} : p^{\mathrm{H}}X + X^{\mathrm{H}}p = 0_k\},
````

where $0_k$ is the $k × k$ zero matrix.

This manifold is modeled as an embedded manifold to the [`Euclidean`](@ref), i.e.
several functions like the [`inner`](@ref) product and the [`zero_tangent_vector`](@ref)
are inherited from the embedding.

The manifold is named after
[Eduard L. Stiefel](https://en.wikipedia.org/wiki/Eduard_Stiefel) (1909–1978).

# Constructor
    Stiefel(n, k, field = ℝ)

Generate the (real-valued) Stiefel manifold of $n × k$ dimensional orthonormal matrices.
"""
struct Stiefel{n,k,𝔽} <: AbstractEmbeddedManifold{DefaultIsometricEmbeddingType} end

Stiefel(n::Int, k::Int, field::AbstractNumbers = ℝ) = Stiefel{n,k,field}()

<<<<<<< HEAD
function allocation_promotion_function(
    M::Stiefel{n,k,ℂ},
    f,
    args::Tuple,
) where {n,k}
    return complex
end
=======
base_manifold(M::Stiefel) = M
decorated_manifold(M::Stiefel{N,K}) where {N,K} = Euclidean(N, K; field = ℝ)
>>>>>>> 1771ae65

@doc raw"""
    check_manifold_point(M::Stiefel, p; kwargs...)

Check whether `p` is a valid point on the [`Stiefel`](@ref) `M`=$\operatorname{St}(n,k)$, i.e. that it has the right
[`AbstractNumbers`](@ref) type and $p^{\mathrm{H}}p$ is (approximately) the identity, where $\cdot^{\mathrm{H}}$ is the
complex conjugate transpose. The settings for approximately can be set with `kwargs...`.
"""
function check_manifold_point(M::Stiefel{n,k,𝔽}, p; kwargs...) where {n,k,𝔽}
    if (𝔽 === ℝ) && !(eltype(p) <: Real)
        return DomainError(
            eltype(p),
            "The matrix $(p) is not a real-valued matrix, so it does not lie on the $(M).",
        )
    end
    if (𝔽 === ℂ) && !(eltype(p) <: Real) && !(eltype(p) <: Complex)
        return DomainError(
            eltype(p),
            "The matrix $(p) is neiter real- nor complex-valued matrix, so it does not lie on $(M).",
        )
    end
    if any(size(p) != representation_size(M))
        return DomainError(
            size(p),
            "The matrix $(p) is does not lie on the $(M), since its dimensions are wrong.",
        )
    end
    c = p' * p
    if !isapprox(c, one(c); kwargs...)
        return DomainError(
            norm(c - one(c)),
            "The point $(p) does not lie on $(M), because x'x is not the unit matrix.",
        )
    end
end

@doc raw"""
    check_tangent_vector(M::Stiefel, p, X; check_base_point = true, kwargs...)

Checks whether `X` is a valid tangent vector at `p` on the [`Stiefel`](@ref)
`M`=$\operatorname{St}(n,k)$, i.e. the [`AbstractNumbers`](@ref) fits and
it (approximately) holds that $p^{\mathrm{H}}X + X^{\mathrm{H}}p = 0$.
The optional parameter `check_base_point` indicates, whether to call [`check_manifold_point`](@ref)  for `p`.
The settings for approximately can be set with `kwargs...`.
"""
function check_tangent_vector(
    M::Stiefel{n,k,𝔽},
    p,
    X;
    check_base_point = true,
    kwargs...,
) where {n,k,𝔽}
    if check_base_point
        mpe = check_manifold_point(M, p; kwargs...)
        mpe === nothing || return mpe
    end
    if (𝔽 === ℝ) && !(eltype(X) <: Real)
        return DomainError(
            eltype(X),
            "The matrix $(X) is not a real-valued matrix, so it can not be a tangent vector to the Stiefel manifold of dimension ($(n),$(k)).",
        )
    end
    if (𝔽 === ℂ) && !(eltype(X) <: Real) && !(eltype(X) <: Complex)
        return DomainError(
            eltype(X),
            "The matrix $(X) is neiter real- nor complex-valued matrix, so it can not bea tangent vectorto the complex Stiefel manifold of dimension ($(n),$(k)).",
        )
    end
    if any(size(X) != representation_size(M))
        return DomainError(
            size(X),
            "The matrix $(X) is does not lie in the tangent space of $(p) on the Stiefel manifold of dimension ($(n),$(k)), since its dimensions are wrong.",
        )
    end
    if !isapprox(p' * X + X' * p, zeros(k, k); kwargs...)
        return DomainError(
            norm(p' * X + X' * p),
            "The matrix $(X) is does not lie in the tangent space of $(p) on the Stiefel manifold of dimension ($(n),$(k)), since x'v + v'x is not the zero matrix.",
        )
    end
end

embed!(::Stiefel, q, p) = (q .= p)

embed!(::Stiefel, Y, p, X) = (Y .= X)

@doc raw"""
    exp(M::Stiefel, p, X)

Compute the exponential map on the [`Stiefel`](@ref)`{n,k,𝔽}`() manifold `M`
emanating from `p` in tangent direction `X`.

````math
\exp_p X = \begin{pmatrix}
   p\\X
 \end{pmatrix}
 \operatorname{Exp}
 \left(
 \begin{pmatrix} p^{\mathrm{H}}X & - X^{\mathrm{H}}X\\
 I_n & p^{\mathrm{H}}X\end{pmatrix}
 \right)
\begin{pmatrix}  \exp( -p^{\mathrm{H}}X) \\ 0_n\end{pmatrix},
````

where $\operatorname{Exp}$ denotes matrix exponential,
$\cdot^{\mathrm{H}}$ denotes the complex conjugate transpose or Hermitian, and $I_k$ and
$0_k$ are the identity matrix and the zero matrix of dimension $k × k$, respectively.
"""
exp(::Stiefel, ::Any...)

function exp!(M::Stiefel{n,k}, q, p, X) where {n,k}
    return copyto!(
        q,
        [p X] *
        exp([p'X -X' * X; one(zeros(eltype(p), k, k)) p' * X]) *
        [exp(-p'X); zeros(eltype(p), k, k)],
    )
end

@doc raw"""
    inverse_retract(M::Stiefel, p, q, ::PolarInverseRetraction)

Compute the inverse retraction based on a singular value decomposition
for two points `p`, `q` on the [`Stiefel`](@ref) manifold `M`.
This follows the folloing approach: From the Polar retraction we know that

````math
\operatorname{retr}_p^{-1}q = qs - t
````

if such a symmetric positive definite $k × k$ matrix exists. Since $qs - t$
is also a tangent vector at $p$ we obtain

````math
p^{\mathrm{H}}qs + s(p^{\mathrm{H}}q)^{\mathrm{H}} + 2I_k = 0,
````
which can either be solved by a Lyapunov approach or a continuous-time
algebraic Riccati equation as described in [^KanekoFioriTanaka2013]

This implementation follows the Lyapunov approach.

[^KanekoFioriTanaka2013]:
    > T. Kaneko, S. Fiori, T. Tanaka: "Empirical Arithmetic Averaging over the
    > Compact Stiefel Manifold", IEEE Transactions on Signal Processing, 2013,
    > doi: [10.1109/TSP.2012.2226167](https://doi.org/10.1109/TSP.2012.2226167).
"""
inverse_retract(::Stiefel, ::Any, ::Any, ::PolarInverseRetraction)

@doc raw"""
    inverse_retract(M::Stiefel, p, q, ::QRInverseRetraction)

Compute the inverse retraction based on a qr decomposition
for two points `p`, `q` on the [`Stiefel`](@ref) manifold `M` and return
the resulting tangent vector in `X`. The computation follows Algorithm 1
in [^KanekoFioriTanaka2013].

[^KanekoFioriTanaka2013]:
    > T. Kaneko, S. Fiori, T. Tanaka: "Empirical Arithmetic Averaging over the
    > Compact Stiefel Manifold", IEEE Transactions on Signal Processing, 2013,
    > doi: [10.1109/TSP.2012.2226167](https://doi.org/10.1109/TSP.2012.2226167).
"""
inverse_retract(::Stiefel, ::Any, ::Any, ::QRInverseRetraction)

function inverse_retract!(::Stiefel, X, p, q, ::PolarInverseRetraction)
    A = p' * q
    H = -2 * one(p' * p)
    B = lyap(A, H)
    return copyto!(X, q * B - p)
end
function inverse_retract!(::Stiefel{n,k}, X, p, q, ::QRInverseRetraction) where {n,k}
    A = p' * q
    R = zeros(typeof(one(eltype(p)) * one(eltype(q))), k, k)
    for i = 1:k
        b = zeros(i)
        b[i] = 1
        b[1:(end-1)] = -transpose(R[1:(i-1), 1:(i-1)]) * A[i, 1:(i-1)]
        R[1:i, i] = A[1:i, 1:i] \ b
    end
    return copyto!(X, q * R - p)
end

function isapprox(M::Stiefel, p, X, Y; kwargs...)
    return isapprox(sqrt(inner(M, p, zero_tangent_vector(M, p), X - Y)), 0; kwargs...)
end
isapprox(M::Stiefel, p, q; kwargs...) = isapprox(norm(p - q), 0; kwargs...)

@doc raw"""
    manifold_dimension(M::Stiefel)

Return the dimension of the [`Stiefel`](@ref) manifold `M`=$\operatorname{St}(n,k,𝔽)$.
The dimension is given by

````math
\begin{aligned}
\dim \mathrm{St}(n, k, ℝ) &= nk - \frac{1}{2}k(k+1)\\
\dim \mathrm{St}(n, k, ℂ) &= 2nk - k^2\\
\dim \mathrm{St}(n, k, ℍ) &= 4nk - k(2k-1)
\end{aligned}
````
"""
manifold_dimension(::Stiefel{n,k,ℝ}) where {n,k} = n * k - div(k * (k + 1), 2)
manifold_dimension(::Stiefel{n,k,ℂ}) where {n,k} = 2 * n * k - k * k
manifold_dimension(::Stiefel{n,k,ℍ}) where {n,k} = 4 * n * k - k * (2k - 1)

@doc doc"""
    project_point(M::Stiefel,p)

Projects `p` from the embedding onto the [`Stiefel`](@ref) `M`, i.e. compute `q`
as the polar decomposition of $p$ such that $q^{\mathrm{H}q$ is the identity,
where $\cdot^{\mathrm{H}}$ denotes the hermitian, i.e. complex conjugate transposed.
"""
project_point(::Stiefel, ::Any...)

function project_point!(M::Stiefel, q, p)
    s = svd(p)
    e = eigen(s.U' * s.U)
    qsinv = e.vectors * Diagonal(1 ./ sqrt.(e.values))
    q .= s.U * qsinv * e.vectors' * s.V'
    return q
end

@doc raw"""
    project_tangent(M::Stiefel, p, X)

Project `X` onto the tangent space of `p` to the [`Stiefel`](@ref) manifold `M`.
The formula reads

````math
\operatorname{proj}_{\mathcal M}(p, X) = X - p \operatorname{Sym}(p^{\mathrm{H}}X),
````

where $\operatorname{Sym}(q)$ is the symmetrization of $q$, e.g. by
$\operatorname{Sym}(q) = \frac{q^{\mathrm{H}}+q}{2}$.
"""
project_tangent(::Stiefel, ::Any...)

function project_tangent!(::Stiefel, Y, p, X)
    A = p' * X
    copyto!(Y, X - p * Hermitian((A + A') / 2))
    return Y
end

@doc raw"""
    retract(M::Stiefel, p, X, ::PolarRetraction)

Compute the SVD-based retraction [`PolarRetraction`](@ref) on the
[`Stiefel`](@ref) manifold `M`. With $USV = p + X$ the retraction reads

````math
\operatorname{retr}_p X = U\bar{V}^\mathrm{H}.
````
"""
retract(::Stiefel, ::Any, ::Any, ::PolarRetraction)

@doc raw"""
    retract(M::Stiefel, p, X, ::QRRetraction )

Compute the QR-based retraction [`QRRetraction`](@ref) on the
[`Stiefel`](@ref) manifold `M`. With $QR = p + X$ the retraction reads

````math
\operatorname{retr}_p X = QD,
````

where $D$ is a $n × k$ matrix with

````math
D = \operatorname{diag}\bigl(\operatorname{sgn}(R_{ii}+0,5)_{i=1}^k \bigr),
````

where $\operatorname{sgn}(p) = \begin{cases}
1 & \text{ for } p > 0,\\
0 & \text{ for } p = 0,\\
-1& \text{ for } p < 0.
\end{cases}$
"""
retract(::Stiefel, ::Any, ::Any, ::QRRetraction)

function retract!(::Stiefel, q, p, X, ::PolarRetraction)
    s = svd(p + X)
    return mul!(q, s.U, s.Vt)
end
function retract!(::Stiefel, q, p, X, ::QRRetraction)
    qrfac = qr(p + X)
    d = diag(qrfac.R)
    D = Diagonal(sign.(sign.(d .+ 0.5)))
    return copyto!(q, Matrix(qrfac.Q) * D)
end

@doc raw"""
    representation_size(M::Stiefel)

Returns the representation size of the [`Stiefel`](@ref) `M`=$\operatorname{St}(n,k)$,
i.e. `(n,k)`, which is the matrix dimensions.
"""
@generated representation_size(::Stiefel{n,k}) where {n,k} = (n, k)

show(io::IO, ::Stiefel{n,k,F}) where {n,k,F} = print(io, "Stiefel($(n), $(k), $(F))")<|MERGE_RESOLUTION|>--- conflicted
+++ resolved
@@ -35,7 +35,6 @@
 
 Stiefel(n::Int, k::Int, field::AbstractNumbers = ℝ) = Stiefel{n,k,field}()
 
-<<<<<<< HEAD
 function allocation_promotion_function(
     M::Stiefel{n,k,ℂ},
     f,
@@ -43,10 +42,8 @@
 ) where {n,k}
     return complex
 end
-=======
 base_manifold(M::Stiefel) = M
 decorated_manifold(M::Stiefel{N,K}) where {N,K} = Euclidean(N, K; field = ℝ)
->>>>>>> 1771ae65
 
 @doc raw"""
     check_manifold_point(M::Stiefel, p; kwargs...)
