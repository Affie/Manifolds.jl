--- conflicted
+++ resolved
@@ -218,12 +218,9 @@
 include("PowerManifold.jl")
 
 include("CholeskySpace.jl")
-<<<<<<< HEAD
+include("Euclidean.jl")
 include("FixedRankMatrices.jl")
-include("Euclidean.jl")
-=======
 include("Grassmann.jl")
->>>>>>> b3212547
 include("Rotations.jl")
 include("Stiefel.jl")
 include("Sphere.jl")
@@ -245,15 +242,14 @@
         include("ode.jl")
     end
 end
-<<<<<<< HEAD
-
-=======
+
 # Base Types
->>>>>>> b3212547
 export Manifold,
     MPoint,
     TVector,
-    CoTVector
+    CoTVector,
+    SVDMPoint,
+    UMVTVector
 # decorator manifolds
 export ArrayManifold,
     ArrayMPoint,
@@ -263,7 +259,7 @@
     CotangentSpaceAtPoint,
     CotangentBundleFibers,
     CotangentSpace,
-    FVector,    
+    FVector,
     PowerManifold,
     ProductManifold,
     ProjectedPointDistribution,
@@ -275,7 +271,6 @@
     VectorSpaceAtPoint,
     VectorSpaceType,
     VectorBundle,
-<<<<<<< HEAD
     VectorBundleFibers,
     FVector,
     TangentBundle,
@@ -284,32 +279,15 @@
     CotangentBundleFibers,
     AbstractVectorTransportMethod,
     ParallelTransport,
-    ProjectTangent,
     ProjectedPointDistribution
-export
-    SVDMPoint,
-    UMVTVector,
+# Manifolds
+export CholeskySpace,
     Euclidean,
     FixedRankMatrices,
-=======
-    VectorBundleFibers
-# Manifolds
-export Euclidean,
->>>>>>> b3212547
-    CholeskySpace,
     Grassmann,
     Sphere,
     Stiefel,
     SymmetricPositiveDefinite
-<<<<<<< HEAD
-
-export
-    PolarRetraction,
-    PolarInverseRetraction,
-    QRRetraction,
-    QRInverseRetraction
-
-=======
 # Types
 export Metric,
     RiemannianMetric,
@@ -328,7 +306,6 @@
     AbstractInverseRetractionMethod,
     QRInverseRetraction,
     PolarInverseRetraction
->>>>>>> b3212547
 export base_manifold,
     bundle_projection,
     christoffel_symbols_first,
@@ -370,17 +347,14 @@
     median!,
     norm,
     normal_tvector_distribution,
+    one,
     project_point,
     project_point!,
     project_tangent,
     project_tangent!,
     projected_distribution,
-<<<<<<< HEAD
-    one,
-=======
     ricci_curvature,
     ricci_tensor,
->>>>>>> b3212547
     representation_size,
     retract,
     retract!,
