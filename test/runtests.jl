include("utils.jl")
@info "Manifolds.jl Test settings:\n\n" *
      "Testing Float32:  $(TEST_FLOAT32)\n" *
      "Testing Double64: $(TEST_DOUBLE64)\n" *
      "Testing Static:   $(TEST_STATIC_SIZED)\n\n" *
      "Check test/utils.jl if you wish to change these settings."

@testset "Manifolds.jl" begin
    include_test("differentiation.jl")

    @testset "Ambiguities" begin
        # TODO: reduce the number of ambiguities
<<<<<<< HEAD
        if VERSION.prerelease == () #
            @test length(Test.detect_ambiguities(ManifoldsBase)) <= 57
=======
        if VERSION.prerelease == () && !Sys.iswindows() #
            @test length(Test.detect_ambiguities(ManifoldsBase)) <= 18
>>>>>>> 3c83090b
            @test length(Test.detect_ambiguities(Manifolds)) == 0
            @test length(our_base_ambiguities()) <= 24
        else
            @info "Skipping Ambiguity tests for pre-release versions"
        end
    end

    @testset "utils test" begin
        @testset "usinc_from_cos" begin
            @test Manifolds.usinc_from_cos(-1) == 0
            @test Manifolds.usinc_from_cos(-1.0) == 0.0
        end
        @testset "log_safe!" begin
            n = 8
            Q = qr(randn(n, n)).Q
            A1 = Matrix(Hermitian(Q * Diagonal(rand(n)) * Q'))
            @test exp(Manifolds.log_safe!(similar(A1), A1)) ≈ A1 atol = 1e-6
            A1_fail = Matrix(Hermitian(Q * Diagonal([-1; rand(n - 1)]) * Q'))
            @test_throws DomainError Manifolds.log_safe!(similar(A1_fail), A1_fail)

            T = triu!(randn(n, n))
            T[diagind(T)] .= rand.()
            @test exp(Manifolds.log_safe!(similar(T), T)) ≈ T atol = 1e-6
            T_fail = copy(T)
            T_fail[1] = -1
            @test_throws DomainError Manifolds.log_safe!(similar(T_fail), T_fail)

            A2 = Q * T * Q'
            @test exp(Manifolds.log_safe!(similar(A2), A2)) ≈ A2 atol = 1e-6
            A2_fail = Q * T_fail * Q'
            @test_throws DomainError Manifolds.log_safe!(similar(A2_fail), A2_fail)

            A3 = exp(randn(n, n))
            @test exp(Manifolds.log_safe!(similar(A3), A3)) ≈ A3 atol = 1e-6

            A3_fail = Float64[1 2; 3 1]
            @test_throws DomainError Manifolds.log_safe!(similar(A3_fail), A3_fail)

            A4 = randn(ComplexF64, n, n)
            @test exp(Manifolds.log_safe!(similar(A4), A4)) ≈ A4 atol = 1e-6
        end
        @testset "isnormal" begin
            @test !Manifolds.isnormal([1.0 2.0; 3.0 4.0])
            @test !Manifolds.isnormal(complex.(reshape(1:4, 2, 2), reshape(5:8, 2, 2)))

            # diagonal
            @test Manifolds.isnormal(diagm(randn(5)))
            @test Manifolds.isnormal(diagm(randn(ComplexF64, 5)))
            @test Manifolds.isnormal(Diagonal(randn(5)))
            @test Manifolds.isnormal(Diagonal(randn(ComplexF64, 5)))

            # symmetric/hermitian
            @test Manifolds.isnormal(Symmetric(randn(3, 3)))
            @test Manifolds.isnormal(Hermitian(randn(3, 3)))
            @test Manifolds.isnormal(Hermitian(randn(ComplexF64, 3, 3)))
            x = Matrix(Symmetric(randn(3, 3)))
            x[3, 1] += eps()
            @test !Manifolds.isnormal(x)
            @test Manifolds.isnormal(x; atol=sqrt(eps()))

            # skew-symmetric/skew-hermitian
            skew(x) = x - x'
            @test Manifolds.isnormal(skew(randn(3, 3)))
            @test Manifolds.isnormal(skew(randn(ComplexF64, 3, 3)))

            # orthogonal/unitary
            @test Manifolds.isnormal(Matrix(qr(randn(3, 3)).Q); atol=sqrt(eps()))
            @test Manifolds.isnormal(
                Matrix(qr(randn(ComplexF64, 3, 3)).Q);
                atol=sqrt(eps()),
            )
        end
        @testset "realify/unrealify!" begin
            # round trip real
            x = randn(3, 3)
            @test Manifolds.realify(x, ℝ) === x
            @test Manifolds.unrealify!(similar(x), x, ℝ) == x

            # round trip complex
            x2 = randn(ComplexF64, 3, 3)
            x2r = Manifolds.realify(x2, ℂ)
            @test eltype(x2r) <: Real
            @test size(x2r) == (6, 6)
            x2c = Manifolds.unrealify!(similar(x2), x2r, ℂ)
            @test x2c ≈ x2

            # matrix multiplication is preserved
            x3 = randn(ComplexF64, 3, 3)
            x3r = Manifolds.realify(x3, ℂ)
            @test x2 * x3 ≈ Manifolds.unrealify!(similar(x2), x2r * x3r, ℂ)
        end
    end

    include_test("groups/group_utils.jl")
    include_test("notation.jl")
    # starting with tests of simple manifolds
    include_test("centered_matrices.jl")
    include_test("circle.jl")
    include_test("cholesky_space.jl")
    include_test("elliptope.jl")
    include_test("euclidean.jl")
    include_test("fixed_rank.jl")
    include_test("generalized_grassmann.jl")
    include_test("generalized_stiefel.jl")
    include_test("grassmann.jl")
    include_test("hyperbolic.jl")
    include_test("multinomial_doubly_stochastic.jl")
    include_test("multinomial_symmetric.jl")
    include_test("positive_numbers.jl")
    include_test("probability_simplex.jl")
    include_test("projective_space.jl")
    include_test("rotations.jl")
    include_test("skewsymmetric.jl")
    include_test("spectrahedron.jl")
    include_test("sphere.jl")
    include_test("sphere_symmetric_matrices.jl")
    include_test("stiefel.jl")
    include_test("symmetric.jl")
    include_test("symmetric_positive_definite.jl")
    include_test("symmetric_positive_semidefinite_fixed_rank.jl")

    include_test("essential_manifold.jl")
    include_test("multinomial_matrices.jl")
    include_test("oblique.jl")
    include_test("torus.jl")

    #meta manifolds
    include_test("product_manifold.jl")
    include_test("power_manifold.jl")
    include_test("vector_bundle.jl")
    include_test("graph.jl")

    include_test("metric.jl")
    include_test("statistics.jl")
    include_test("approx_inverse_retraction.jl")

    # Lie groups and actions
    include_test("groups/groups_general.jl")
    include_test("groups/array_manifold.jl")
    include_test("groups/circle_group.jl")
    include_test("groups/translation_group.jl")
    include_test("groups/general_linear.jl")
    include_test("groups/special_linear.jl")
    include_test("groups/special_orthogonal.jl")
    include_test("groups/product_group.jl")
    include_test("groups/semidirect_product_group.jl")
    include_test("groups/special_euclidean.jl")
    include_test("groups/group_operation_action.jl")
    include_test("groups/rotation_action.jl")
    include_test("groups/translation_action.jl")
    include_test("groups/metric.jl")

    include_test("recipes.jl")
end<|MERGE_RESOLUTION|>--- conflicted
+++ resolved
@@ -10,13 +10,8 @@
 
     @testset "Ambiguities" begin
         # TODO: reduce the number of ambiguities
-<<<<<<< HEAD
-        if VERSION.prerelease == () #
-            @test length(Test.detect_ambiguities(ManifoldsBase)) <= 57
-=======
         if VERSION.prerelease == () && !Sys.iswindows() #
-            @test length(Test.detect_ambiguities(ManifoldsBase)) <= 18
->>>>>>> 3c83090b
+            @test length(Test.detect_ambiguities(ManifoldsBase)) <= 66
             @test length(Test.detect_ambiguities(Manifolds)) == 0
             @test length(our_base_ambiguities()) <= 24
         else
