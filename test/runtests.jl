using ManifoldMuseum

using DoubleFloats
using ForwardDiff
using StaticArrays
using Test

"""
    test_manifold(m::Manifold, pts::AbstractVector)

Tests general properties of manifold `m`, given at least three different points
that lie on it (contained in `pts`).
"""
function test_manifold(M::Manifold, pts::AbstractVector)
    # log/exp
    length(pts) ≥ 3 || error("Not enough points (at least three expected)")
    isapprox(M, pts[1], pts[2]) && error("Points 1 and 2 are equal")
    isapprox(M, pts[1], pts[3]) && error("Points 1 and 3 are equal")

    tv1 = log(M, pts[1], pts[2])

    @testset "log/exp tests" begin
        @test isapprox(M, pts[2], exp(M, pts[1], tv1))
        for x ∈ pts
            @test isapprox(M, zero_tangent_vector(M, x), log(M, pts[1], pts[1]))
        end
        zero_tangent_vector!(M, tv1, pts[1])
        @test isapprox(tv1, zero_tangent_vector(M, pts[1]))
        log!(M, tv1, pts[1], pts[2])
        @test norm(M, pts[1], tv1) ≈ sqrt(dot(M, pts[1], tv1, tv1))

        @test isapprox(M, exp(M, pts[1], tv1, 1), pts[2])
        @test isapprox(M, exp(M, pts[1], tv1, 0), pts[1])
    end

    @testset "linear algebra in tangent space" begin
        @test isapprox(M, pts[1], 0*tv1, zero_tangent_vector(M, pts[1]))
        @test isapprox(M, pts[1], 2*tv1, tv1+tv1)
        @test isapprox(M, pts[1], 0*tv1, tv1-tv1)
    end

    @testset "ForwardDiff support" begin
        exp_f(t) = distance(M, pts[1], exp(M, pts[1], t*tv1))
        d12 = distance(M, pts[1], pts[2])
        for t ∈ 0.1:0.1:1.0
            @test d12 ≈ ForwardDiff.derivative(exp_f, t)
        end
    end
end

function test_arraymanifold()
    M = ManifoldMuseum.Sphere(2)
    A = ArrayManifold(M)
    x = [1., 0., 0.]
    y = 1/sqrt(2)*[1., 1., 0.]
    z = [0., 1., 0.]
    v = log(M,x,y)
    v2 = log(A,x,y)
    y2 = exp(A,x,v2)
    w = log(M,x,z)
    w2 = log(A,x,z; atol=10^(-15))
    @test isapprox(y2.value,y)
    @test distance(A,x,y) == distance(M,x,y)
    @test norm(A,x,v) == norm(M,x,v)
    @test dot(A,x,v2,w2; atol=10^(-15)) == dot(M,x,v,w)
    @test_throws DomainError is_manifold_point(M,2*y)
    @test_throws DomainError is_tangent_vector(M,y,v; atol=10^(-15))
end

@testset "Sphere" begin
    M = ManifoldMuseum.Sphere(2)
    types = [Vector{Float64},
             MVector{3, Float64},
             Vector{Float32},
             MVector{3, Float32},
             Vector{Double64},
             MVector{3, Double64}]
    for T in types
        test_manifold(M, [convert(T, [1.0, 0.0, 0.0]),
                          convert(T, [0.0, 1.0, 0.0]),
                          convert(T, [0.0, 0.0, 1.0])])
    end
<<<<<<< HEAD

    @testset "Distribution tests" begin
        usd_vector = ManifoldMuseum.uniform_sphere_distribution(M, [1.0, 0.0, 0.0])
        @test isa(rand(usd_vector), Vector)
        for _ in 1:10
            @test norm(rand(usd_vector)) ≈ 1.0
        end
        usd_mvector = ManifoldMuseum.uniform_sphere_distribution(M, @MVector [1.0, 0.0, 0.0])
        @test isa(rand(usd_mvector), MVector)

        x = [1.0, 0.0, 0.0]
        gtsd_vector = ManifoldMuseum.gaussian_sphere_tvector_distribution(M, x, 1.0)
        @test isa(rand(gtsd_vector), Vector)
        for _ in 1:10
            @test dot(x, rand(gtsd_vector)) ≈ 0.0
        end
        gtsd_mvector = ManifoldMuseum.gaussian_sphere_tvector_distribution(M, (@MVector [1.0, 0.0, 0.0]), 1.0)
        @test isa(rand(gtsd_mvector), MVector)
    end
=======
    test_arraymanifold()
>>>>>>> 10911dfc
end<|MERGE_RESOLUTION|>--- conflicted
+++ resolved
@@ -80,7 +80,6 @@
                           convert(T, [0.0, 1.0, 0.0]),
                           convert(T, [0.0, 0.0, 1.0])])
     end
-<<<<<<< HEAD
 
     @testset "Distribution tests" begin
         usd_vector = ManifoldMuseum.uniform_sphere_distribution(M, [1.0, 0.0, 0.0])
@@ -100,7 +99,6 @@
         gtsd_mvector = ManifoldMuseum.gaussian_sphere_tvector_distribution(M, (@MVector [1.0, 0.0, 0.0]), 1.0)
         @test isa(rand(gtsd_mvector), MVector)
     end
-=======
+
     test_arraymanifold()
->>>>>>> 10911dfc
 end