include("utils.jl")
@info "Manifolds.jl Test settings:\n\n" *
      "Testing Float32:  $(TEST_FLOAT32)\n" *
      "Testing Double64: $(TEST_DOUBLE64)\n" *
      "Testing Static:   $(TEST_STATIC_SIZED)\n\n" *
      "Check test/utils.jl if you wish to change these settings."

@testset "Manifolds.jl" begin
    include_test("differentiation.jl")

    @testset "Ambiguities" begin
<<<<<<< HEAD
        # TODO: reduce the number of ambiguities
        if VERSION.prerelease == () && !Sys.iswindows() #
            @test length(Test.detect_ambiguities(ManifoldsBase)) <= 66
=======
        # TODO: reduce the number of ambiguities for Julia 1.6
        if VERSION.prerelease == () && !Sys.iswindows() && VERSION < v"1.6.0"
            @test length(Test.detect_ambiguities(ManifoldsBase)) <= 18
>>>>>>> f065ea5c
            @test length(Test.detect_ambiguities(Manifolds)) == 0
            @test length(our_base_ambiguities()) <= 24
        else
            @info "Skipping Ambiguity tests for pre-release versions"
        end
    end

    @testset "utils test" begin
        Random.seed!(42)
        @testset "usinc_from_cos" begin
            @test Manifolds.usinc_from_cos(-1) == 0
            @test Manifolds.usinc_from_cos(-1.0) == 0.0
        end
        @testset "log_safe!" begin
            n = 8
            Q = qr(randn(n, n)).Q
            A1 = Matrix(Hermitian(Q * Diagonal(rand(n)) * Q'))
            @test exp(Manifolds.log_safe!(similar(A1), A1)) ≈ A1 atol = 1e-6
            A1_fail = Matrix(Hermitian(Q * Diagonal([-1; rand(n - 1)]) * Q'))
            @test_throws DomainError Manifolds.log_safe!(similar(A1_fail), A1_fail)

            T = triu!(randn(n, n))
            T[diagind(T)] .= rand.()
            @test exp(Manifolds.log_safe!(similar(T), T)) ≈ T atol = 1e-6
            T_fail = copy(T)
            T_fail[1] = -1
            @test_throws DomainError Manifolds.log_safe!(similar(T_fail), T_fail)

            A2 = Q * T * Q'
            @test exp(Manifolds.log_safe!(similar(A2), A2)) ≈ A2 atol = 1e-6
            A2_fail = Q * T_fail * Q'
            @test_throws DomainError Manifolds.log_safe!(similar(A2_fail), A2_fail)

            A3 = exp(randn(n, n))
            @test exp(Manifolds.log_safe!(similar(A3), A3)) ≈ A3 atol = 1e-6

            A3_fail = Float64[1 2; 3 1]
            @test_throws DomainError Manifolds.log_safe!(similar(A3_fail), A3_fail)

            A4 = randn(ComplexF64, n, n)
            @test exp(Manifolds.log_safe!(similar(A4), A4)) ≈ A4 atol = 1e-6
        end
        @testset "isnormal" begin
            @test !Manifolds.isnormal([1.0 2.0; 3.0 4.0])
            @test !Manifolds.isnormal(complex.(reshape(1:4, 2, 2), reshape(5:8, 2, 2)))

            # diagonal
            @test Manifolds.isnormal(diagm(randn(5)))
            @test Manifolds.isnormal(diagm(randn(ComplexF64, 5)))
            @test Manifolds.isnormal(Diagonal(randn(5)))
            @test Manifolds.isnormal(Diagonal(randn(ComplexF64, 5)))

            # symmetric/hermitian
            @test Manifolds.isnormal(Symmetric(randn(3, 3)))
            @test Manifolds.isnormal(Hermitian(randn(3, 3)))
            @test Manifolds.isnormal(Hermitian(randn(ComplexF64, 3, 3)))
            x = Matrix(Symmetric(randn(3, 3)))
            x[3, 1] += eps()
            @test !Manifolds.isnormal(x)
            @test Manifolds.isnormal(x; atol=sqrt(eps()))

            # skew-symmetric/skew-hermitian
            skew(x) = x - x'
            @test Manifolds.isnormal(skew(randn(3, 3)))
            @test Manifolds.isnormal(skew(randn(ComplexF64, 3, 3)))

            # orthogonal/unitary
            @test Manifolds.isnormal(Matrix(qr(randn(3, 3)).Q); atol=sqrt(eps()))
            @test Manifolds.isnormal(
                Matrix(qr(randn(ComplexF64, 3, 3)).Q);
                atol=sqrt(eps()),
            )
        end
        @testset "realify/unrealify!" begin
            # round trip real
            x = randn(3, 3)
            @test Manifolds.realify(x, ℝ) === x
            @test Manifolds.unrealify!(similar(x), x, ℝ) == x

            # round trip complex
            x2 = randn(ComplexF64, 3, 3)
            x2r = Manifolds.realify(x2, ℂ)
            @test eltype(x2r) <: Real
            @test size(x2r) == (6, 6)
            x2c = Manifolds.unrealify!(similar(x2), x2r, ℂ)
            @test x2c ≈ x2

            # matrix multiplication is preserved
            x3 = randn(ComplexF64, 3, 3)
            x3r = Manifolds.realify(x3, ℂ)
            @test x2 * x3 ≈ Manifolds.unrealify!(similar(x2), x2r * x3r, ℂ)
        end
    end

    include_test("groups/group_utils.jl")
    include_test("notation.jl")
    # starting with tests of simple manifolds
    include_test("centered_matrices.jl")
    include_test("circle.jl")
    include_test("cholesky_space.jl")
    include_test("elliptope.jl")
    include_test("euclidean.jl")
    include_test("fixed_rank.jl")
    include_test("generalized_grassmann.jl")
    include_test("generalized_stiefel.jl")
    include_test("grassmann.jl")
    include_test("hyperbolic.jl")
    include_test("multinomial_doubly_stochastic.jl")
    include_test("multinomial_symmetric.jl")
    include_test("positive_numbers.jl")
    include_test("probability_simplex.jl")
    include_test("projective_space.jl")
    include_test("rotations.jl")
    include_test("skewsymmetric.jl")
    include_test("spectrahedron.jl")
    include_test("sphere.jl")
    include_test("sphere_symmetric_matrices.jl")
    include_test("stiefel.jl")
    include_test("symmetric.jl")
    include_test("symmetric_positive_definite.jl")
    include_test("symmetric_positive_semidefinite_fixed_rank.jl")

    include_test("essential_manifold.jl")
    include_test("multinomial_matrices.jl")
    include_test("oblique.jl")
    include_test("torus.jl")

    #meta manifolds
    include_test("product_manifold.jl")
    include_test("power_manifold.jl")
    include_test("vector_bundle.jl")
    include_test("graph.jl")

    include_test("metric.jl")
    include_test("statistics.jl")
    include_test("approx_inverse_retraction.jl")

    # Lie groups and actions
    include_test("groups/groups_general.jl")
    include_test("groups/array_manifold.jl")
    include_test("groups/circle_group.jl")
    include_test("groups/translation_group.jl")
    include_test("groups/general_linear.jl")
    include_test("groups/special_linear.jl")
    include_test("groups/special_orthogonal.jl")
    include_test("groups/product_group.jl")
    include_test("groups/semidirect_product_group.jl")
    include_test("groups/special_euclidean.jl")
    include_test("groups/group_operation_action.jl")
    include_test("groups/rotation_action.jl")
    include_test("groups/translation_action.jl")
    include_test("groups/metric.jl")

    include_test("recipes.jl")
end<|MERGE_RESOLUTION|>--- conflicted
+++ resolved
@@ -9,15 +9,9 @@
     include_test("differentiation.jl")
 
     @testset "Ambiguities" begin
-<<<<<<< HEAD
-        # TODO: reduce the number of ambiguities
-        if VERSION.prerelease == () && !Sys.iswindows() #
-            @test length(Test.detect_ambiguities(ManifoldsBase)) <= 66
-=======
         # TODO: reduce the number of ambiguities for Julia 1.6
         if VERSION.prerelease == () && !Sys.iswindows() && VERSION < v"1.6.0"
-            @test length(Test.detect_ambiguities(ManifoldsBase)) <= 18
->>>>>>> f065ea5c
+            @test length(Test.detect_ambiguities(ManifoldsBase)) <= 58
             @test length(Test.detect_ambiguities(Manifolds)) == 0
             @test length(our_base_ambiguities()) <= 24
         else
